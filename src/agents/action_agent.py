--- conflicted
+++ resolved
@@ -23,13 +23,10 @@
 from src.config.agent_prompts import ACTION_AGENT_SYSTEM_PROMPT
 from src.config.settings import get_settings
 from src.core.types import ActionInstruction, GridAction, GridCoordinate, TestStep
-<<<<<<< HEAD
 from src.core.enhanced_types import (
     EnhancedActionResult, ValidationResult, CoordinateResult,
     ExecutionResult, BrowserState, AIAnalysis
 )
-=======
->>>>>>> 372d1b46
 from src.grid.overlay import GridOverlay
 from src.grid.refinement import GridRefinement
 from src.monitoring.logger import get_logger
@@ -83,11 +80,7 @@
         test_step: TestStep,
         test_context: Dict[str, Any],
         screenshot: Optional[bytes] = None
-<<<<<<< HEAD
     ) -> EnhancedActionResult:
-=======
-    ) -> Dict[str, Any]:
->>>>>>> 372d1b46
         """
         Execute a complete action with validation, coordination, and execution.
         
@@ -107,7 +100,6 @@
             "description": test_step.description
         })
         
-<<<<<<< HEAD
         # Initialize result
         result = EnhancedActionResult(
             test_step_id=test_step.step_id,
@@ -119,40 +111,10 @@
                 reasoning="Not yet validated"
             )
         )
-=======
-        # Initialize result structure
-        result = {
-            "action_type": test_step.action_instruction.action_type.value,
-            "timestamp": datetime.now(timezone.utc).isoformat(),
-            "validation_passed": False,
-            "validation_reasoning": "Not yet validated",
-            "validation_confidence": 0.0,
-            "grid_cell": "",
-            "grid_coordinates": (0, 0),
-            "offset_x": 0.5,
-            "offset_y": 0.5,
-            "coordinate_confidence": 0.0,
-            "coordinate_reasoning": "",
-            "execution_success": False,
-            "execution_time_ms": 0.0,
-            "execution_error": None,
-            "url_before": "",
-            "url_after": "",
-            "page_title_before": "",
-            "page_title_after": "",
-            "screenshot_before": None,
-            "screenshot_after": None,
-            "grid_screenshot_before": None,
-            "grid_screenshot_highlighted": None,
-            "test_context": test_context,
-            "ai_analysis": {}
-        }
->>>>>>> 372d1b46
         
         try:
             # Capture initial browser state
             if self.browser_driver:
-<<<<<<< HEAD
                 viewport_size = await self.browser_driver.get_viewport_size()
                 result.browser_state_before = BrowserState(
                     url=await self.browser_driver.get_page_url(),
@@ -164,15 +126,6 @@
                 # Use provided screenshot or capture new one
                 if not screenshot:
                     screenshot = result.browser_state_before.screenshot
-=======
-                result["url_before"] = await self.browser_driver.get_page_url()
-                result["page_title_before"] = await self.browser_driver.get_page_title()
-                
-                # Get screenshot if not provided
-                if not screenshot:
-                    screenshot = await self.browser_driver.screenshot()
-                result["screenshot_before"] = screenshot
->>>>>>> 372d1b46
             
             # Phase 1: Validation
             validation_result = await self._validate_action(
@@ -180,7 +133,6 @@
                 screenshot,
                 test_context
             )
-<<<<<<< HEAD
             result.validation = validation_result
             
             if not result.validation.valid:
@@ -196,7 +148,8 @@
             grid_action = await self.determine_action(screenshot, test_step.action_instruction)
             
             # Convert GridAction to CoordinateResult
-            x, y = self._get_pixel_coordinates(grid_action.coordinate)
+            self.grid_overlay.initialize(viewport_size[0], viewport_size[1])
+            x, y = self.grid_overlay.coordinate_to_pixels(grid_action.coordinate)
             result.coordinates = CoordinateResult(
                 grid_cell=grid_action.coordinate.cell,
                 grid_coordinates=(x, y),
@@ -219,50 +172,6 @@
                 execution_start = asyncio.get_event_loop().time()
                 
                 try:
-=======
-            
-            result["validation_passed"] = validation_result["valid"]
-            result["validation_reasoning"] = validation_result["reasoning"]
-            result["validation_confidence"] = validation_result["confidence"]
-            
-            if not result["validation_passed"]:
-                logger.warning("Action validation failed", extra={
-                    "reasoning": result["validation_reasoning"],
-                    "confidence": result["validation_confidence"]
-                })
-                return result
-            
-            # Phase 2: Coordinate Determination (use existing method)
-            grid_action = await self.determine_action(screenshot, test_step.action_instruction)
-            
-            result["grid_cell"] = grid_action.coordinate.cell
-            result["offset_x"] = grid_action.coordinate.offset_x
-            result["offset_y"] = grid_action.coordinate.offset_y
-            result["coordinate_confidence"] = grid_action.coordinate.confidence
-            result["coordinate_reasoning"] = getattr(grid_action.coordinate, 'reasoning', '')
-            
-            # Create grid overlay screenshot
-            result["grid_screenshot_before"] = self.grid_overlay.create_overlay_image(screenshot)
-            
-            # Create highlighted screenshot
-            result["grid_screenshot_highlighted"] = self._create_highlighted_screenshot(
-                screenshot,
-                result["grid_cell"]
-            )
-            
-            # Phase 3: Action Execution
-            if self.browser_driver and result["coordinate_confidence"] >= 0.7:
-                execution_start = asyncio.get_event_loop().time()
-                
-                try:
-                    # Convert grid coordinates to pixels
-                    viewport_width, viewport_height = await self.browser_driver.get_viewport_size()
-                    self.grid_overlay.initialize(viewport_width, viewport_height)
-                    
-                    x, y = self.grid_overlay.coordinate_to_pixels(grid_action.coordinate)
-                    result["grid_coordinates"] = (x, y)
-                    
->>>>>>> 372d1b46
                     # Execute the action
                     if test_step.action_instruction.action_type.value == "click":
                         await self.browser_driver.click(x, y)
@@ -279,7 +188,6 @@
                     await self.browser_driver.wait(1000)
                     
                     # Capture post-action state
-<<<<<<< HEAD
                     result.browser_state_after = BrowserState(
                         url=await self.browser_driver.get_page_url(),
                         title=await self.browser_driver.get_page_title(),
@@ -300,23 +208,10 @@
                         error_traceback=traceback.format_exc()
                     )
                     result.failure_phase = "execution"
-=======
-                    result["screenshot_after"] = await self.browser_driver.screenshot()
-                    result["url_after"] = await self.browser_driver.get_page_url()
-                    result["page_title_after"] = await self.browser_driver.get_page_title()
-                    
-                    result["execution_success"] = True
-                    result["execution_time_ms"] = (asyncio.get_event_loop().time() - execution_start) * 1000
-                    
-                except Exception as e:
-                    result["execution_success"] = False
-                    result["execution_error"] = str(e)
->>>>>>> 372d1b46
                     logger.error("Action execution failed", extra={
                         "error": str(e),
                         "traceback": traceback.format_exc()
                     })
-<<<<<<< HEAD
             else:
                 # Low confidence, skip execution
                 result.execution = ExecutionResult(
@@ -328,16 +223,10 @@
             
             # Phase 4: Result Analysis
             if result.execution and result.execution.success and result.browser_state_after:
-=======
-            
-            # Phase 4: Result Analysis
-            if result["execution_success"] and result["screenshot_after"]:
->>>>>>> 372d1b46
                 analysis = await self._analyze_result(
                     test_step.action_instruction,
                     result
                 )
-<<<<<<< HEAD
                 result.ai_analysis = analysis
             
             # Set overall success
@@ -349,10 +238,6 @@
             )
             
             result.timestamp_end = datetime.now(timezone.utc)
-=======
-                result["ai_analysis"] = analysis
-            
->>>>>>> 372d1b46
             return result
             
         except Exception as e:
@@ -360,7 +245,6 @@
                 "error": str(e),
                 "traceback": traceback.format_exc()
             })
-<<<<<<< HEAD
             if not result.execution:
                 result.execution = ExecutionResult(
                     success=False,
@@ -370,9 +254,6 @@
                 )
             result.failure_phase = "unknown"
             result.timestamp_end = datetime.now(timezone.utc)
-=======
-            result["execution_error"] = str(e)
->>>>>>> 372d1b46
             return result
     
     async def determine_action(
@@ -713,23 +594,12 @@
                 refined=True
             )
     
-<<<<<<< HEAD
-    def _get_pixel_coordinates(self, grid_coord: GridCoordinate) -> Tuple[int, int]:
-        """Convert grid coordinates to pixel coordinates."""
-        return self.grid_overlay.coordinate_to_pixels(grid_coord)
-    
-=======
->>>>>>> 372d1b46
     async def _validate_action(
         self,
         instruction: ActionInstruction,
         screenshot: bytes,
         context: Dict[str, Any]
-<<<<<<< HEAD
     ) -> ValidationResult:
-=======
-    ) -> Dict[str, Any]:
->>>>>>> 372d1b46
         """
         Validate if the action makes sense in current context.
         
@@ -800,7 +670,6 @@
             if isinstance(content, str):
                 content = json.loads(content)
             
-<<<<<<< HEAD
             return ValidationResult(
                 valid=content.get("valid", False),
                 confidence=float(content.get("confidence", 0.0)),
@@ -817,24 +686,6 @@
                 concerns=["Validation parsing failed"],
                 suggestions=[]
             )
-=======
-            return {
-                "valid": content.get("valid", False),
-                "confidence": float(content.get("confidence", 0.0)),
-                "reasoning": content.get("reasoning", "No reasoning provided"),
-                "concerns": content.get("concerns", []),
-                "suggestions": content.get("suggestions", [])
-            }
-        except Exception as e:
-            logger.error("Failed to parse validation response", extra={"error": str(e)})
-            return {
-                "valid": False,
-                "confidence": 0.0,
-                "reasoning": f"Failed to validate: {str(e)}",
-                "concerns": ["Validation parsing failed"],
-                "suggestions": []
-            }
->>>>>>> 372d1b46
     
     def _create_highlighted_screenshot(
         self,
@@ -891,13 +742,8 @@
     async def _analyze_result(
         self,
         instruction: ActionInstruction,
-<<<<<<< HEAD
         result: EnhancedActionResult
     ) -> AIAnalysis:
-=======
-        result: Dict[str, Any]
-    ) -> Dict[str, Any]:
->>>>>>> 372d1b46
         """
         Analyze the result of the action execution.
         
@@ -916,15 +762,9 @@
 - Expected: {instruction.expected_outcome}
 
 Execution Details:
-<<<<<<< HEAD
 - Grid Cell: {result.coordinates.grid_cell}
 - Execution Time: {result.execution.execution_time_ms}ms
 - URL Change: {result.browser_state_before.url} → {result.browser_state_after.url}
-=======
-- Grid Cell: {result['grid_cell']}
-- Execution Time: {result['execution_time_ms']}ms
-- URL Change: {result['url_before']} → {result['url_after']}
->>>>>>> 372d1b46
 
 Compare the before and after screenshots and provide analysis in JSON format:
 {{
@@ -933,20 +773,12 @@
     "actual_outcome": "What actually happened",
     "matches_expected": true/false,
     "ui_changes": ["List of observed UI changes"],
-<<<<<<< HEAD
     "recommendations": ["Any recommendations for next steps"],
     "anomalies": ["Any unexpected behaviors detected"]
 }}"""
 
         # Create comparison with before and after screenshots
         if result.browser_state_before.screenshot and result.browser_state_after.screenshot:
-=======
-    "recommendations": ["Any recommendations for next steps"]
-}}"""
-
-        # Create comparison with before and after screenshots
-        if result.get("screenshot_before") and result.get("screenshot_after"):
->>>>>>> 372d1b46
             messages = [
                 {
                     "role": "user",
@@ -955,22 +787,14 @@
                         {
                             "type": "image_url",
                             "image_url": {
-<<<<<<< HEAD
                                 "url": f"data:image/png;base64,{base64.b64encode(result.browser_state_before.screenshot).decode('utf-8')}",
-=======
-                                "url": f"data:image/png;base64,{base64.b64encode(result['screenshot_before']).decode('utf-8')}",
->>>>>>> 372d1b46
                                 "detail": "high"
                             }
                         },
                         {
                             "type": "image_url",
                             "image_url": {
-<<<<<<< HEAD
                                 "url": f"data:image/png;base64,{base64.b64encode(result.browser_state_after.screenshot).decode('utf-8')}",
-=======
-                                "url": f"data:image/png;base64,{base64.b64encode(result['screenshot_after']).decode('utf-8')}",
->>>>>>> 372d1b46
                                 "detail": "high"
                             }
                         }
@@ -988,7 +812,6 @@
                 content = response.get("content", {})
                 if isinstance(content, str):
                     content = json.loads(content)
-<<<<<<< HEAD
                 
                 return AIAnalysis(
                     success=content.get("success", False),
@@ -1010,26 +833,4 @@
             ui_changes=[],
             recommendations=[],
             anomalies=[]
-        )
-=======
-                return content
-            except Exception as e:
-                logger.error("Failed to parse analysis response", extra={"error": str(e)})
-                return {
-                    "success": False,
-                    "confidence": 0.0,
-                    "actual_outcome": "Failed to analyze",
-                    "matches_expected": False,
-                    "ui_changes": [],
-                    "recommendations": []
-                }
-        
-        return {
-            "success": result["execution_success"],
-            "confidence": 0.5,
-            "actual_outcome": "No screenshot comparison available",
-            "matches_expected": False,
-            "ui_changes": [],
-            "recommendations": []
-        }
->>>>>>> 372d1b46
+        )